--- conflicted
+++ resolved
@@ -36,12 +36,7 @@
 namespace xls::dslx {
 namespace {
 
-<<<<<<< HEAD
-using status_testing::IsOkAndHolds;
-using status_testing::StatusIs;
-=======
 using ::absl_testing::StatusIs;
->>>>>>> ac7e2c10
 
 std::string DebugString(const verible::lsp::Position& pos) {
   return absl::StrFormat("Position{.line=%d, .character=%d}", pos.line,
@@ -274,11 +269,7 @@
 
 TEST(LanguageServerAdapterTest, RenameForParameter) {
   LanguageServerAdapter adapter(kDefaultDslxStdlibPath, /*dslx_paths=*/{"."});
-<<<<<<< HEAD
-  constexpr std::string_view kUri = "memfile://test.x";
-=======
   constexpr char kUri[] = "memfile://test.x";
->>>>>>> ac7e2c10
   XLS_ASSERT_OK(adapter.Update(kUri, R"(fn f(x: u32) -> u32 {
   let y = x;
   let z = y;
@@ -310,11 +301,7 @@
 
 TEST(LanguageServerAdapterTest, RenameForModuleScopedConstant) {
   LanguageServerAdapter adapter(kDefaultDslxStdlibPath, /*dslx_paths=*/{"."});
-<<<<<<< HEAD
-  constexpr std::string_view kUri = "memfile://test.x";
-=======
   constexpr char kUri[] = "memfile://test.x";
->>>>>>> ac7e2c10
   XLS_ASSERT_OK(adapter.Update(kUri, R"(const FOO = u32:42;
 
 const BAR: u32 = FOO + FOO;)"));
@@ -366,8 +353,6 @@
   EXPECT_EQ(edit.value(), std::nullopt);
 }
 
-<<<<<<< HEAD
-=======
 TEST(LanguageServerAdapterTest, DocumentHighlight) {
   LanguageServerAdapter adapter(kDefaultDslxStdlibPath, /*dslx_paths=*/{"."});
   constexpr std::string_view kUri = "memfile://test.x";
@@ -396,6 +381,5 @@
   EXPECT_EQ(highlights[3].range.start.line, 4);
 }
 
->>>>>>> ac7e2c10
 }  // namespace
 }  // namespace xls::dslx