--- conflicted
+++ resolved
@@ -2525,7 +2525,6 @@
             "(lambda ((x (_ BitVec 32)) (y (_ BitVec 32))) (bvadd x y))");
 }
 
-<<<<<<< HEAD
 // Tests that we can determine whether a DSLX function is parametric via the
 // C API.
 TEST(XlsCApiTest, DslxFunctionIsParametric) {
@@ -2533,17 +2532,6 @@
 fn non_parametric(x: u32) -> u32 { x }
 
 fn parametric_fn<N: u32>(x: bits[N]) -> bits[N] { x }
-=======
-// Tests that QuickCheck module members can be accessed and their properties
-// inspected via the C API.
-TEST(XlsCApiTest, DslxQuickCheckIntrospection) {
-  // A simple property test with an explicit test_count.
-  const std::string_view kProgram = R"(
-#[quickcheck(test_count=123)]
-fn prop(x: u8) -> bool {
-  x == x
-}
->>>>>>> 4b04f5fd
 )";
 
   const char* additional_search_paths[] = {};
@@ -2552,7 +2540,6 @@
       0);
   ASSERT_NE(import_data, nullptr);
   absl::Cleanup free_import_data(
-<<<<<<< HEAD
       [=] { xls_dslx_import_data_free(import_data); });
 
   xls_dslx_typechecked_module* tm = nullptr;
@@ -2584,7 +2571,24 @@
     ASSERT_NE(fn1, nullptr);
     EXPECT_TRUE(xls_dslx_function_is_parametric(fn1));
   }
-=======
+}
+
+// Tests that QuickCheck module members can be accessed and their properties
+// inspected via the C API.
+TEST(XlsCApiTest, DslxQuickCheckIntrospection) {
+  // A simple property test with an explicit test_count.
+  const std::string_view kProgram = R"(
+#[quickcheck(test_count=123)]
+fn prop(x: u8) -> bool {
+  x == x
+})";
+
+  const char* additional_search_paths[] = {};
+  xls_dslx_import_data* import_data = xls_dslx_import_data_create(
+      std::string{xls::kDefaultDslxStdlibPath}.c_str(), additional_search_paths,
+      0);
+  ASSERT_NE(import_data, nullptr);
+  absl::Cleanup free_import_data(
       [&] { xls_dslx_import_data_free(import_data); });
 
   char* error = nullptr;
@@ -2616,7 +2620,6 @@
   int64_t count = 0;
   ASSERT_TRUE(xls_dslx_quickcheck_get_count(qc, &count));
   EXPECT_EQ(count, 123);
->>>>>>> 4b04f5fd
 }
 
 }  // namespace